use crate::state::{LockEntry, Proposal};
use schemars::JsonSchema;
use serde::{Deserialize, Serialize};

#[derive(Serialize, Deserialize, Clone, Debug, PartialEq, JsonSchema)]
#[serde(rename_all = "snake_case")]
pub enum QueryMsg {
    Constants {},
    AllUserLockups {
        address: String,
    },
    ExpiredUserLockups {
        address: String,
    },
    UserVotingPower {
        address: String,
    },
    CurrentRound {},
<<<<<<< HEAD
=======
    RoundEnd {
        round_id: u64,
    },
>>>>>>> 9106cd1b
    RoundProposals {
        round_id: u64,
        tranche_id: u64,
    },
    Proposal {
        round_id: u64,
        tranche_id: u64,
        proposal_id: u64,
    },
    TopNProposals {
        round_id: u64,
        tranche_id: u64,
        number_of_proposals: usize,
    },
}

#[derive(Serialize, Deserialize, Clone, PartialEq, JsonSchema, Debug, Default)]
pub struct UserLockupsResponse {
    pub lockups: Vec<LockEntry>,
}

#[derive(Serialize, Deserialize, Clone, PartialEq, JsonSchema, Debug, Default)]
pub struct RoundProposalsResponse {
    pub proposals: Vec<Proposal>,
}<|MERGE_RESOLUTION|>--- conflicted
+++ resolved
@@ -16,12 +16,9 @@
         address: String,
     },
     CurrentRound {},
-<<<<<<< HEAD
-=======
     RoundEnd {
         round_id: u64,
     },
->>>>>>> 9106cd1b
     RoundProposals {
         round_id: u64,
         tranche_id: u64,
