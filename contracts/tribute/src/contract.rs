use std::time::Duration;

use cosmwasm_std::{
<<<<<<< HEAD
    entry_point, to_json_binary, Addr, BankMsg, Binary, Coin, Decimal, Deps, DepsMut, Env, IbcMsg,
    IbcTimeout, MessageInfo, Order, Response, StdError, StdResult, Uint128,
=======
    entry_point, to_json_binary, Addr, BankMsg, Binary, Coin, Decimal, Deps, DepsMut, Env,
    MessageInfo, Order, Response, StdError, StdResult, Uint128,
>>>>>>> 0ab8dcfe
};
use cw2::set_contract_version;

use crate::error::ContractError;
use crate::msg::{ExecuteMsg, InstantiateMsg, MigrateMsg};
use crate::query::{ConfigResponse, ProposalTributesResponse, QueryMsg};
use crate::state::{
    Config, Tribute, COMMUNITY_POOL_CLAIMS, CONFIG, TRIBUTE_CLAIMS, TRIBUTE_ID, TRIBUTE_MAP,
};
use hydro::query::{
    CurrentRoundResponse, ProposalResponse, QueryMsg as HydroQueryMsg, TopNProposalsResponse,
    UserVoteResponse,
};
use hydro::state::{Proposal, VoteWithPower};

/// Contract name that is used for migration.
const CONTRACT_NAME: &str = env!("CARGO_PKG_NAME");
/// Contract version that is used for migration.
const CONTRACT_VERSION: &str = env!("CARGO_PKG_VERSION");

pub const DEFAULT_MAX_ENTRIES: usize = 100;

// Use 1 week as IBC timeout by default
pub const IBC_TIMEOUT_DURATION_IN_SECONDS: u64 = 60 * 60 * 24 * 7;

#[cfg_attr(not(feature = "library"), entry_point)]
pub fn instantiate(
    deps: DepsMut,
    _env: Env,
    info: MessageInfo,
    msg: InstantiateMsg,
) -> Result<Response, ContractError> {
    set_contract_version(deps.storage, CONTRACT_NAME, CONTRACT_VERSION)?;
    let config = Config {
        hydro_contract: deps.api.addr_validate(&msg.hydro_contract)?,
        top_n_props_count: msg.top_n_props_count,
        community_pool_config: msg.community_pool_config,
    };

    CONFIG.save(deps.storage, &config)?;
    TRIBUTE_ID.save(deps.storage, &0)?;

    Ok(Response::new()
        .add_attribute("action", "initialisation")
        .add_attribute("sender", info.sender.clone()))
}

#[cfg_attr(not(feature = "library"), entry_point)]
pub fn execute(
    deps: DepsMut,
    _env: Env,
    info: MessageInfo,
    msg: ExecuteMsg,
) -> Result<Response, ContractError> {
    match msg {
        ExecuteMsg::AddTribute {
            tranche_id,
            proposal_id,
        } => add_tribute(deps, info, tranche_id, proposal_id),
        ExecuteMsg::ClaimTribute {
            round_id,
            tranche_id,
            tribute_id,
            voter_address,
        } => claim_tribute(deps, round_id, tranche_id, tribute_id, voter_address),
        ExecuteMsg::RefundTribute {
            round_id,
            tranche_id,
            proposal_id,
            tribute_id,
        } => refund_tribute(deps, info, round_id, proposal_id, tranche_id, tribute_id),
        ExecuteMsg::ClaimCommunityPoolTribute {
            round_id,
            tranche_id,
        } => claim_tribute_for_community_pool(deps, _env, round_id, tranche_id),
    }
}

fn add_tribute(
    deps: DepsMut,
    info: MessageInfo,
    tranche_id: u64,
    proposal_id: u64,
) -> Result<Response, ContractError> {
    let hydro_contract = CONFIG.load(deps.storage)?.hydro_contract;
    let current_round_id = query_current_round_id(&deps, &hydro_contract)?;

    // Check that the proposal exists
    query_proposal(
        &deps,
        &hydro_contract,
        current_round_id,
        tranche_id,
        proposal_id,
    )?;

    // Check that the sender has sent funds
    if info.funds.is_empty() {
        return Err(ContractError::Std(StdError::generic_err(
            "Must send funds to add tribute",
        )));
    }

    // Check that the sender has only sent one type of coin for the tribute
    if info.funds.len() != 1 {
        return Err(ContractError::Std(StdError::generic_err(
            "Must send exactly one coin",
        )));
    }

    // Create tribute in TributeMap
    let tribute_id = TRIBUTE_ID.load(deps.storage)?;
    TRIBUTE_ID.save(deps.storage, &(tribute_id + 1))?;
    let tribute = Tribute {
        round_id: current_round_id,
        tranche_id,
        proposal_id,
        tribute_id,
        funds: info.funds[0].clone(),
        depositor: info.sender.clone(),
        refunded: false,
    };
    TRIBUTE_MAP.save(
        deps.storage,
        ((current_round_id, tranche_id), proposal_id, tribute_id),
        &tribute,
    )?;

    Ok(Response::new()
        .add_attribute("action", "add_tribute")
        .add_attribute("depositor", info.sender.clone())
        .add_attribute("round_id", current_round_id.to_string())
        .add_attribute("tranche_id", tranche_id.to_string())
        .add_attribute("proposal_id", proposal_id.to_string())
        .add_attribute("funds", info.funds[0].to_string()))
}

// ClaimTribute(round_id, tranche_id, prop_id, tribute_id, voter_address):
//     Check that the voter has not already claimed the tribute
//     Check that the round is ended
//     Check that the prop was among the top N proposals for this tranche/round
//     Look up voter's vote for the round
//     Check that the voter voted for the prop
//     Divide voter's vote power by total power voting for the prop to figure out their percentage
//     Use the voter's percentage to send them the right portion of the tribute
//     Mark on the voter's vote that they claimed the tribute
fn claim_tribute(
    deps: DepsMut,
    round_id: u64,
    tranche_id: u64,
    tribute_id: u64,
    voter_address: String,
) -> Result<Response, ContractError> {
    let voter = deps.api.addr_validate(&voter_address)?;

    // Check that the voter has not already claimed the tribute using the TRIBUTE_CLAIMS map
    if TRIBUTE_CLAIMS.may_load(deps.storage, (voter.clone(), tribute_id))? == Some(true) {
        return Err(ContractError::Std(StdError::generic_err(
            "User has already claimed the tribute",
        )));
    }

    // Check that the round is ended
    let config = CONFIG.load(deps.storage)?;
    let current_round_id = query_current_round_id(&deps, &config.hydro_contract)?;

    if round_id >= current_round_id {
        return Err(ContractError::Std(StdError::generic_err(
            "Round has not ended yet",
        )));
    }

    // Look up voter's vote for the round, error if it cannot be found
    let vote = query_user_vote(
        &deps,
        &config.hydro_contract,
        round_id,
        tranche_id,
        voter.clone().to_string(),
    )?;

    // Check that the voter voted for one of the top N proposals
    let proposal =
        match get_top_n_proposal(&deps.as_ref(), &config, round_id, tranche_id, vote.prop_id)? {
            Some(prop) => prop,
            None => {
                return Err(ContractError::Std(StdError::generic_err(
                    "User voted for proposal outside of top N proposals",
                )))
            }
        };

    // Load the tribute and use the percentage to figure out how much of the tribute to send them
    let tribute = TRIBUTE_MAP.load(
        deps.storage,
        ((round_id, tranche_id), vote.prop_id, tribute_id),
    )?;

<<<<<<< HEAD
    // adjust the tribute to get only the portion that should be distributed
    // to the voters
    let voters_share = get_voters_tribute_share(&config, tribute.clone().funds)?;

    // Divide voter's vote power by the prop's power to figure out their percentage
    let percentage_fraction = (vote.power, proposal.power);
    // checked_mul_floor() is used so that, due to the precision, contract doesn't transfer by 1 token more
    // to some users, which would leave the last users trying to claim the tribute unable to do so
    // This also implies that some dust amount of tokens could be left on the contract after everyone
    // claiming their portion of the tribute
    let amount = match voters_share.checked_mul_floor(percentage_fraction) {
=======
    let percentage_fraction = match vote
        .power
        .checked_div(Decimal::from_ratio(proposal.power, Uint128::one()))
    {
        Ok(percentage_fraction) => percentage_fraction,
        Err(_) => {
            return Err(ContractError::Std(StdError::generic_err(
                "Failed to compute users voting power percentage",
            )));
        }
    };

    let amount = match Decimal::from_ratio(tribute.funds.amount, Uint128::one())
        .checked_mul(percentage_fraction)
    {
>>>>>>> 0ab8dcfe
        Ok(amount) => amount,
        Err(_) => {
            return Err(ContractError::Std(StdError::generic_err(
                "Failed to compute users tribute share",
            )));
        }
    };

    // Mark in the TRIBUTE_CLAIMS that the voter has claimed this tribute
    TRIBUTE_CLAIMS.save(deps.storage, (voter.clone(), tribute_id), &true)?;

    // Send the tribute to the voter
    Ok(Response::new()
        .add_attribute("action", "claim_tribute")
        .add_message(BankMsg::Send {
            to_address: voter.to_string(),
            amount: vec![Coin {
                denom: tribute.funds.denom,
                // to_uint_floor() is used so that, due to the precision, contract doesn't transfer by 1 token more
                // to some users, which would leave the last users trying to claim the tribute unable to do so
                // This also implies that some dust amount of tokens could be left on the contract after everyone
                // claiming their portion of the tribute
                amount: amount.to_uint_floor(),
            }],
        }))
}

// For each proposal in the top N proposals for the given round and tranche:
// Trigger a send of the community pool tax share to the community pool address
pub fn claim_tribute_for_community_pool(
    deps: DepsMut,
    env: Env,
    round_id: u64,
    tranche_id: u64,
) -> Result<Response, ContractError> {
    // Load the config
    let config = CONFIG.load(deps.storage).unwrap();

    let current_round_id = query_current_round_id(&deps, &config.hydro_contract)?;
    if round_id >= current_round_id {
        return Err(ContractError::Std(StdError::generic_err(
            "Round has not ended yet",
        )));
    }

    // Load the top N proposals
    let proposals_resp: Vec<Proposal> =
        get_top_n_proposals(&deps.as_ref(), &config, round_id, tranche_id).unwrap();

    // For each proposal in the top N proposals, send the community pool tax share to the community pool address
    let mut res = Response::new();

    for proposal in proposals_resp {
        // iterate over all tributes for this proposal
        let tributes = TRIBUTE_MAP
            .prefix(((round_id, tranche_id), proposal.proposal_id))
            .range(deps.storage, None, None, Order::Ascending)
            .map(|l| l.unwrap().1)
            .collect::<Vec<Tribute>>();

        for tribute in tributes {
            // continue if this tribute was already claimed for the community pool
            if COMMUNITY_POOL_CLAIMS
                .may_load(deps.storage, tribute.tribute_id)?
                .unwrap_or(false)
            {
                continue;
            }

            // Calculate the community pool share
            let community_pool_share =
                get_community_pool_tribute_share(&config, tribute.clone().funds).unwrap();

            let send_coin = Coin {
                denom: tribute.funds.denom,
                amount: community_pool_share,
            };

            // Send the community pool share to the community pool address
            res = res.add_message(IbcMsg::Transfer {
                channel_id: config.community_pool_config.clone().channel_id,
                to_address: config.community_pool_config.clone().community_pool_address,
                amount: send_coin,
                timeout: IbcTimeout::with_timestamp(
                    env.block.time.plus_seconds(IBC_TIMEOUT_DURATION_IN_SECONDS),
                ),
                memo: None,
            });

            // mark the tribute as claimed by the community pool
            COMMUNITY_POOL_CLAIMS.save(deps.storage, tribute.tribute_id, &true)?;
        }
    }
    Ok(res
        .add_attribute("action", "claim_tribute_for_community_pool")
        .add_attribute("round_id", round_id.to_string())
        .add_attribute("tranche_id", tranche_id.to_string()))
}

// RefundTribute(round_id, tranche_id, prop_id, tribute_id):
//     Check that the round is ended
//     Check that the prop lost
//     Check that the sender is the depositor of the tribute
//     Check that the sender has not already refunded the tribute
//     Send the tribute back to the sender
fn refund_tribute(
    deps: DepsMut,
    info: MessageInfo,
    round_id: u64,
    proposal_id: u64,
    tranche_id: u64,
    tribute_id: u64,
) -> Result<Response, ContractError> {
    let config = CONFIG.load(deps.storage)?;

    // Check that the round is ended by checking that the round_id is less than the current round
    let current_round_id = query_current_round_id(&deps, &config.hydro_contract)?;
    if round_id >= current_round_id {
        return Err(ContractError::Std(StdError::generic_err(
            "Round has not ended yet",
        )));
    }

    if get_top_n_proposal(&deps.as_ref(), &config, round_id, tranche_id, proposal_id)?.is_some() {
        return Err(ContractError::Std(StdError::generic_err(
            "Can't refund top N proposal",
        )));
    }

    // Load the tribute
    let mut tribute = TRIBUTE_MAP.load(
        deps.storage,
        ((round_id, tranche_id), proposal_id, tribute_id),
    )?;

    // Check that the sender is the depositor of the tribute
    if tribute.depositor != info.sender {
        return Err(ContractError::Std(StdError::generic_err(
            "Sender is not the depositor of the tribute",
        )));
    }

    // Check that the sender has not already refunded the tribute
    if tribute.refunded {
        return Err(ContractError::Std(StdError::generic_err(
            "Sender has already refunded the tribute",
        )));
    }

    // Mark the tribute as refunded
    tribute.refunded = true;
    TRIBUTE_MAP.save(
        deps.storage,
        ((round_id, tranche_id), proposal_id, tribute_id),
        &tribute,
    )?;

    // Send the tribute back to the sender
    Ok(Response::new()
        .add_attribute("action", "refund_tribute")
        .add_message(BankMsg::Send {
            to_address: info.sender.to_string(),
            amount: vec![tribute.funds],
        }))
}

#[cfg_attr(not(feature = "library"), entry_point)]
pub fn query(deps: Deps, _env: Env, msg: QueryMsg) -> StdResult<Binary> {
    match msg {
        QueryMsg::Config {} => to_json_binary(&query_config(deps)?),
        QueryMsg::ProposalTributes {
            round_id,
            tranche_id,
            proposal_id,
            start_from,
            limit,
        } => to_json_binary(&query_proposal_tributes(
            deps,
            round_id,
            tranche_id,
            proposal_id,
            start_from,
            limit,
        )?),
    }
}

fn query_config(deps: Deps) -> StdResult<ConfigResponse> {
    Ok(ConfigResponse {
        config: CONFIG.load(deps.storage)?,
    })
}

pub fn query_proposal_tributes(
    deps: Deps,
    round_id: u64,
    tranche_id: u64,
    proposal_id: u64,
    start_from: u32,
    limit: u32,
) -> StdResult<ProposalTributesResponse> {
    let tributes = TRIBUTE_MAP
        .prefix(((round_id, tranche_id), proposal_id))
        .range(deps.storage, None, None, Order::Ascending)
        .map(|l| l.unwrap().1)
        .skip(start_from as usize)
        .take(limit as usize)
        .collect();

    Ok(ProposalTributesResponse { tributes })
}

fn query_current_round_id(deps: &DepsMut, hydro_contract: &Addr) -> Result<u64, ContractError> {
    let current_round_resp: CurrentRoundResponse = deps
        .querier
        .query_wasm_smart(hydro_contract, &HydroQueryMsg::CurrentRound {})?;

    Ok(current_round_resp.round_id)
}

fn query_proposal(
    deps: &DepsMut,
    hydro_contract: &Addr,
    round_id: u64,
    tranche_id: u64,
    proposal_id: u64,
) -> Result<Proposal, ContractError> {
    let proposal_resp: ProposalResponse = deps.querier.query_wasm_smart(
        hydro_contract,
        &HydroQueryMsg::Proposal {
            round_id,
            tranche_id,
            proposal_id,
        },
    )?;

    Ok(proposal_resp.proposal)
}

fn query_user_vote(
    deps: &DepsMut,
    hydro_contract: &Addr,
    round_id: u64,
    tranche_id: u64,
    address: String,
) -> Result<VoteWithPower, ContractError> {
    let user_vote_resp: UserVoteResponse = deps.querier.query_wasm_smart(
        hydro_contract,
        &HydroQueryMsg::UserVote {
            round_id,
            tranche_id,
            address,
        },
    )?;

    let vote = user_vote_resp.vote;

    Ok(vote)
}

fn get_top_n_proposal(
    deps: &Deps,
    config: &Config,
    round_id: u64,
    tranche_id: u64,
    proposal_id: u64,
) -> Result<Option<Proposal>, ContractError> {
    let proposals_resp: TopNProposalsResponse = deps.querier.query_wasm_smart(
        &config.hydro_contract,
        &HydroQueryMsg::TopNProposals {
            round_id,
            tranche_id,
            number_of_proposals: config.top_n_props_count as usize,
        },
    )?;

    for proposal in proposals_resp.proposals {
        if proposal.proposal_id == proposal_id {
            return Ok(Some(proposal));
        }
    }

    Ok(None)
}

fn get_top_n_proposals(
    deps: &Deps,
    config: &Config,
    round_id: u64,
    tranche_id: u64,
) -> Result<Vec<Proposal>, ContractError> {
    let proposals_resp: TopNProposalsResponse = deps.querier.query_wasm_smart(
        &config.hydro_contract,
        &HydroQueryMsg::TopNProposals {
            round_id,
            tranche_id,
            number_of_proposals: config.top_n_props_count as usize,
        },
    )?;

    Ok(proposals_resp.proposals)
}

// Given a funds amount, calculate how much of it should go to the community pool
pub fn get_community_pool_tribute_share(
    config: &Config,
    funds: Coin,
) -> Result<Uint128, ContractError> {
    // Calculate the community pool share
    let mul_res = Decimal::from_ratio(funds.amount, Uint128::one())
        .checked_mul(config.community_pool_config.tax_percent);
    if mul_res.is_err() {
        return Err(ContractError::Std(StdError::generic_err(
            "Failed to calculate community pool share due to overflow",
        )));
    }

    // round down here to avoid claiming more than the tax amount
    let community_pool_share = mul_res.unwrap().to_uint_floor();
    Ok(community_pool_share)
}

// Given a funds amount, calculate how much of it should go to the voters
pub fn get_voters_tribute_share(config: &Config, funds: Coin) -> Result<Uint128, ContractError> {
    // Calculate the voters share
    let voters_share_res = funds
        .amount
        .checked_sub(get_community_pool_tribute_share(config, funds)?);

    if voters_share_res.is_err() {
        return Err(ContractError::Std(StdError::generic_err(
            "Failed to calculate voters share due to overflow",
        )));
    }

    Ok(voters_share_res.unwrap())
}

#[cfg_attr(not(feature = "library"), entry_point)]
pub fn migrate(_deps: DepsMut, _env: Env, _msg: MigrateMsg) -> Result<Response, ContractError> {
    Ok(Response::default())
}<|MERGE_RESOLUTION|>--- conflicted
+++ resolved
@@ -1,13 +1,6 @@
-use std::time::Duration;
-
 use cosmwasm_std::{
-<<<<<<< HEAD
     entry_point, to_json_binary, Addr, BankMsg, Binary, Coin, Decimal, Deps, DepsMut, Env, IbcMsg,
     IbcTimeout, MessageInfo, Order, Response, StdError, StdResult, Uint128,
-=======
-    entry_point, to_json_binary, Addr, BankMsg, Binary, Coin, Decimal, Deps, DepsMut, Env,
-    MessageInfo, Order, Response, StdError, StdResult, Uint128,
->>>>>>> 0ab8dcfe
 };
 use cw2::set_contract_version;
 
@@ -206,19 +199,10 @@
         ((round_id, tranche_id), vote.prop_id, tribute_id),
     )?;
 
-<<<<<<< HEAD
     // adjust the tribute to get only the portion that should be distributed
     // to the voters
     let voters_share = get_voters_tribute_share(&config, tribute.clone().funds)?;
 
-    // Divide voter's vote power by the prop's power to figure out their percentage
-    let percentage_fraction = (vote.power, proposal.power);
-    // checked_mul_floor() is used so that, due to the precision, contract doesn't transfer by 1 token more
-    // to some users, which would leave the last users trying to claim the tribute unable to do so
-    // This also implies that some dust amount of tokens could be left on the contract after everyone
-    // claiming their portion of the tribute
-    let amount = match voters_share.checked_mul_floor(percentage_fraction) {
-=======
     let percentage_fraction = match vote
         .power
         .checked_div(Decimal::from_ratio(proposal.power, Uint128::one()))
@@ -231,17 +215,15 @@
         }
     };
 
-    let amount = match Decimal::from_ratio(tribute.funds.amount, Uint128::one())
-        .checked_mul(percentage_fraction)
-    {
->>>>>>> 0ab8dcfe
-        Ok(amount) => amount,
-        Err(_) => {
-            return Err(ContractError::Std(StdError::generic_err(
-                "Failed to compute users tribute share",
-            )));
-        }
-    };
+    let amount =
+        match Decimal::from_ratio(voters_share, Uint128::one()).checked_mul(percentage_fraction) {
+            Ok(amount) => amount,
+            Err(_) => {
+                return Err(ContractError::Std(StdError::generic_err(
+                    "Failed to compute users tribute share",
+                )));
+            }
+        };
 
     // Mark in the TRIBUTE_CLAIMS that the voter has claimed this tribute
     TRIBUTE_CLAIMS.save(deps.storage, (voter.clone(), tribute_id), &true)?;
