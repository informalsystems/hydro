--- conflicted
+++ resolved
@@ -13,10 +13,7 @@
     "max_locked_tokens",
     "round_length",
     "round_lock_power_schedule",
-<<<<<<< HEAD
     "slash_percentage_threshold",
-=======
->>>>>>> 8dca69df
     "slash_tokens_receiver_addr",
     "token_info_providers",
     "tranches",
@@ -104,12 +101,9 @@
         "minItems": 2
       }
     },
-<<<<<<< HEAD
     "slash_percentage_threshold": {
       "$ref": "#/definitions/Decimal"
     },
-=======
->>>>>>> 8dca69df
     "slash_tokens_receiver_addr": {
       "type": "string"
     },
