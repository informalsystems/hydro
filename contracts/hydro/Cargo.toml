--- conflicted
+++ resolved
@@ -1,10 +1,6 @@
 [package]
 name = "hydro"
-<<<<<<< HEAD
-version = "2.0.4"
-=======
 version = "3.0.0"
->>>>>>> e82fd88d
 authors = ["Jehan Tremback", "Philip Offtermatt", "Dusan Maksimovic"]
 edition = "2018"
 
