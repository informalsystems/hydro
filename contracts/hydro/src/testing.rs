--- conflicted
+++ resolved
@@ -1372,10 +1372,7 @@
 
     for prop_info in prop_infos {
         let msg = ExecuteMsg::CreateProposal {
-<<<<<<< HEAD
-=======
             round_id: None,
->>>>>>> e82fd88d
             tranche_id: 1,
             title: prop_info.0,
             description: prop_info.1,
@@ -1473,158 +1470,6 @@
     );
 }
 
-<<<<<<< HEAD
-=======
-// Test case:
-//      1. User locks tokens and votes for some proposal with longer deployment duration
-//      2. User locks more tokens, which automatically votes for proposal from step #1
-//      3. When the next round starts, user tries to vote for some proposal with the lockup created in step #2
-#[test]
-fn disable_voting_in_next_round_with_auto_voted_lock_test() {
-    let user_address = "addr0000";
-    let user_token = Coin::new(1000u64, IBC_DENOM_1.to_string());
-
-    let grpc_query = denom_trace_grpc_query_mock(
-        "transfer/channel-0".to_string(),
-        HashMap::from([(IBC_DENOM_1.to_string(), VALIDATOR_1_LST_DENOM_1.to_string())]),
-    );
-    let (mut deps, mut env) = (mock_dependencies(grpc_query), mock_env());
-    let info = get_message_info(&deps.api, user_address, &[user_token.clone()]);
-    let mut instantiate_msg = get_default_instantiate_msg(&deps.api);
-    instantiate_msg.round_length = ONE_MONTH_IN_NANO_SECONDS;
-
-    let res = instantiate(
-        deps.as_mut(),
-        env.clone(),
-        info.clone(),
-        instantiate_msg.clone(),
-    );
-    assert!(res.is_ok());
-
-    let current_round_id = 0;
-    let tranche_id = 1;
-
-    let first_proposal_id = 0;
-    let second_proposal_id = 1;
-
-    let first_lock_id = 0;
-    let second_lock_id = 1;
-
-    let res = set_validator_infos_for_round(
-        &mut deps.storage,
-        current_round_id,
-        vec![VALIDATOR_1.to_string()],
-    );
-    assert!(res.is_ok());
-
-    // lock some tokens to get voting power
-    let msg = ExecuteMsg::LockTokens {
-        lock_duration: 12 * ONE_MONTH_IN_NANO_SECONDS,
-    };
-    let res = execute(deps.as_mut(), env.clone(), info.clone(), msg);
-    assert!(res.is_ok());
-
-    let msg = ExecuteMsg::CreateProposal {
-        round_id: None,
-        tranche_id,
-        title: "proposal title 1".to_string(),
-        description: "proposal description 1".to_string(),
-        deployment_duration: 6,
-        minimum_atom_liquidity_request: Uint128::zero(),
-    };
-
-    let res = execute(deps.as_mut(), env.clone(), info.clone(), msg.clone());
-    assert!(res.is_ok());
-
-    // vote for the first proposal
-    let msg = ExecuteMsg::Vote {
-        tranche_id,
-        proposals_votes: vec![ProposalToLockups {
-            proposal_id: first_proposal_id,
-            lock_ids: vec![first_lock_id],
-        }],
-    };
-    let res = execute(deps.as_mut(), env.clone(), info.clone(), msg.clone());
-    assert!(res.is_ok());
-
-    // verify users vote for the first proposal
-    let res = query_user_votes(
-        deps.as_ref(),
-        current_round_id,
-        tranche_id,
-        info.sender.to_string(),
-    );
-    assert!(res.is_ok(), "error: {:?}", res);
-    assert_eq!(first_proposal_id, res.unwrap().votes[0].prop_id);
-
-    let res = query_proposal(
-        deps.as_ref(),
-        current_round_id,
-        tranche_id,
-        first_proposal_id,
-    );
-    assert!(res.is_ok());
-
-    let expected_proposal_power = 4 * info.funds[0].amount.u128();
-    assert_eq!(expected_proposal_power, res.unwrap().proposal.power.u128());
-
-    // lock 1000 more tokens and verify that voting power on first proposal increases
-    let msg = ExecuteMsg::LockTokens {
-        lock_duration: 12 * ONE_MONTH_IN_NANO_SECONDS,
-    };
-    let res = execute(deps.as_mut(), env.clone(), info.clone(), msg);
-    assert!(res.is_ok());
-
-    let res = query_proposal(
-        deps.as_ref(),
-        current_round_id,
-        tranche_id,
-        first_proposal_id,
-    );
-    assert!(res.is_ok());
-
-    // 2 locks, both 1000 tokens, locked for 12 rounds (4x multiplier)
-    let expected_proposal_power = 2 * 4 * info.funds[0].amount.u128();
-    assert_eq!(expected_proposal_power, res.unwrap().proposal.power.u128());
-
-    // advance the chain to move to the next round
-    env.block.time = env
-        .block
-        .time
-        .plus_nanos(instantiate_msg.round_length)
-        .plus_days(1);
-
-    // submit new proposal
-    let msg = ExecuteMsg::CreateProposal {
-        round_id: None,
-        tranche_id,
-        title: "proposal title 2".to_string(),
-        description: "proposal description 2".to_string(),
-        deployment_duration: 6,
-        minimum_atom_liquidity_request: Uint128::zero(),
-    };
-
-    let res = execute(deps.as_mut(), env.clone(), info.clone(), msg.clone());
-    assert!(res.is_ok());
-
-    // try to vote for the second proposal with the second lock id (should not be allowed)
-    let msg = ExecuteMsg::Vote {
-        tranche_id,
-        proposals_votes: vec![ProposalToLockups {
-            proposal_id: second_proposal_id,
-            lock_ids: vec![second_lock_id],
-        }],
-    };
-
-    let res = execute(deps.as_mut(), env.clone(), info.clone(), msg.clone());
-    assert!(res.is_err());
-    assert!(res
-        .unwrap_err()
-        .to_string()
-        .contains("Not allowed to vote with lock_id 1 in tranche 1. Cannot vote again with this lock_id until round 6."));
-}
-
->>>>>>> e82fd88d
 #[test]
 fn multi_tranches_test() {
     let grpc_query = denom_trace_grpc_query_mock(
