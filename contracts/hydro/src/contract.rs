use std::collections::{HashMap, HashSet};

use cosmwasm_std::{
    entry_point, to_json_binary, Addr, BankMsg, Binary, Coin, Decimal, Deps, DepsMut, Env,
    MessageInfo, Order, Reply, Response, StdError, StdResult, Timestamp, Uint128,
};
use cw2::set_contract_version;
use cw_utils::must_pay;
use neutron_sdk::bindings::msg::NeutronMsg;
use neutron_sdk::bindings::query::NeutronQuery;
use neutron_sdk::interchain_queries::v047::register_queries::new_register_staking_validators_query_msg;
use neutron_sdk::sudo::msg::SudoMsg;

use crate::error::ContractError;
use crate::lsm_integration::{
    add_validator_shares_to_round_total, get_total_power_for_round,
    get_validator_power_ratio_for_round, initialize_validator_store, validate_denom,
    COSMOS_VALIDATOR_PREFIX,
};
use crate::msg::{ExecuteMsg, InstantiateMsg, MigrateMsg, TrancheInfo};
use crate::query::{
    AllUserLockupsResponse, ConstantsResponse, CurrentRoundResponse, ExpiredUserLockupsResponse,
<<<<<<< HEAD
    LockEntryWithPower, ProposalResponse, QueryMsg, RegisteredValidatorQueriesResponse,
    RoundEndResponse, RoundProposalsResponse, RoundTotalVotingPowerResponse, TopNProposalsResponse,
    TotalLockedTokensResponse, TranchesResponse, UserVoteResponse, UserVotingPowerResponse,
=======
    LockEntryWithPower, ProposalResponse, QueryMsg, RoundEndResponse, RoundProposalsResponse,
    RoundTotalVotingPowerResponse, TopNProposalsResponse, TotalLockedTokensResponse,
    TranchesResponse, UserVoteResponse, UserVotingPowerResponse, ValidatorPowerRatioResponse,
>>>>>>> 31e59966
    WhitelistAdminsResponse, WhitelistResponse,
};
use crate::score_keeper::{
    add_validator_shares_to_proposal, get_total_power_for_proposal,
    remove_many_validator_shares_from_proposal,
};
use crate::state::{
    Constants, LockEntry, Proposal, Tranche, ValidatorInfo, Vote, VoteWithPower, CONSTANTS,
    LOCKED_TOKENS, LOCKS_MAP, LOCK_ID, PROPOSAL_MAP, PROPS_BY_SCORE, PROP_ID, TRANCHE_ID,
    TRANCHE_MAP, VALIDATORS_INFO, VALIDATORS_PER_ROUND, VALIDATORS_STORE_INITIALIZED,
    VALIDATOR_TO_QUERY_ID, VOTE_MAP, WHITELIST, WHITELIST_ADMINS,
};
use crate::validators_icqs::{
    build_create_interchain_query_submsg, handle_delivered_interchain_query_result,
    handle_submsg_reply, query_min_interchain_query_deposit,
};

/// Contract name that is used for migration.
const CONTRACT_NAME: &str = env!("CARGO_PKG_NAME");
/// Contract version that is used for migration.
const CONTRACT_VERSION: &str = env!("CARGO_PKG_VERSION");

pub const MAX_LOCK_ENTRIES: usize = 100;

pub const NATIVE_TOKEN_DENOM: &str = "untrn";

#[cfg_attr(not(feature = "library"), entry_point)]
pub fn instantiate(
    deps: DepsMut<NeutronQuery>,
    env: Env,
    info: MessageInfo,
    msg: InstantiateMsg,
) -> Result<Response<NeutronMsg>, ContractError> {
    set_contract_version(deps.storage, CONTRACT_NAME, CONTRACT_VERSION)?;

    // validate that the first round starts in the future
    if msg.first_round_start < env.block.time {
        return Err(ContractError::Std(StdError::generic_err(
            "First round start time must be in the future",
        )));
    }

    // validate that the lock epoch length is not shorter than the round length
    if msg.lock_epoch_length < msg.round_length {
        return Err(ContractError::Std(StdError::generic_err(
            "Lock epoch length must not be shorter than the round length",
        )));
    }

    let state = Constants {
        round_length: msg.round_length,
        lock_epoch_length: msg.lock_epoch_length,
        first_round_start: msg.first_round_start,
        max_locked_tokens: msg.max_locked_tokens.u128(),
        max_validator_shares_participating: msg.max_validator_shares_participating,
        hub_connection_id: msg.hub_connection_id,
        hub_transfer_channel_id: msg.hub_transfer_channel_id,
        icq_update_period: msg.icq_update_period,
        paused: false,
    };

    CONSTANTS.save(deps.storage, &state)?;
    LOCKED_TOKENS.save(deps.storage, &0)?;
    LOCK_ID.save(deps.storage, &0)?;
    PROP_ID.save(deps.storage, &0)?;

    let mut whitelist_admins: Vec<Addr> = vec![];
    let mut whitelist: Vec<Addr> = vec![];
    for admin in msg.whitelist_admins {
        let admin_addr = deps.api.addr_validate(&admin)?;
        if !whitelist_admins.contains(&admin_addr) {
            whitelist_admins.push(admin_addr.clone());
        }
    }
    for whitelist_account in msg.initial_whitelist {
        let whitelist_account_addr = deps.api.addr_validate(&whitelist_account)?;
        if !whitelist.contains(&whitelist_account_addr) {
            whitelist.push(whitelist_account_addr.clone());
        }
    }

    WHITELIST_ADMINS.save(deps.storage, &whitelist_admins)?;
    WHITELIST.save(deps.storage, &whitelist)?;

    // For each tranche, create a tranche in the TRANCHE_MAP
    let mut tranches = std::collections::HashSet::new();
    let mut tranche_id = 1;

    for tranche_info in msg.tranches {
        let tranche_name = tranche_info.name.trim().to_string();

        if !tranches.insert(tranche_name.clone()) {
            return Err(ContractError::Std(StdError::generic_err(
                "Duplicate tranche name found in provided tranches, but tranche names must be unique.",
            )));
        }

        let tranche = Tranche {
            id: tranche_id,
            name: tranche_name,
            metadata: tranche_info.metadata,
        };
        TRANCHE_MAP.save(deps.storage, tranche_id, &tranche)?;
        tranche_id += 1;
    }

    // Store ID to be used for the next tranche
    TRANCHE_ID.save(deps.storage, &tranche_id)?;

    // the store for the first round is already initialized, since there is no previous round to copy information over from.
    VALIDATORS_STORE_INITIALIZED.save(deps.storage, 0, &true)?;

    Ok(Response::new()
        .add_attribute("action", "initialisation")
        .add_attribute("sender", info.sender.clone()))
}

#[cfg_attr(not(feature = "library"), entry_point)]
pub fn execute(
    deps: DepsMut<NeutronQuery>,
    env: Env,
    info: MessageInfo,
    msg: ExecuteMsg,
) -> Result<Response<NeutronMsg>, ContractError> {
    match msg {
        ExecuteMsg::LockTokens { lock_duration } => lock_tokens(deps, env, info, lock_duration),
        ExecuteMsg::RefreshLockDuration {
            lock_id,
            lock_duration,
        } => refresh_lock_duration(deps, env, info, lock_id, lock_duration),
        ExecuteMsg::UnlockTokens {} => unlock_tokens(deps, env, info),
        ExecuteMsg::CreateProposal {
            tranche_id,
            title,
            description,
        } => create_proposal(deps, env, info, tranche_id, title, description),
        ExecuteMsg::Vote {
            tranche_id,
            proposal_id,
        } => vote(deps, env, info, tranche_id, proposal_id),
        ExecuteMsg::AddAccountToWhitelist { address } => add_to_whitelist(deps, env, info, address),
        ExecuteMsg::RemoveAccountFromWhitelist { address } => {
            remove_from_whitelist(deps, env, info, address)
        }
        ExecuteMsg::UpdateMaxLockedTokens { max_locked_tokens } => {
            update_max_locked_tokens(deps, info, max_locked_tokens)
        }
        ExecuteMsg::Pause {} => pause_contract(deps, info),
        ExecuteMsg::AddTranche { tranche } => add_tranche(deps, info, tranche),
        ExecuteMsg::EditTranche {
            tranche_id,
            tranche_name,
            tranche_metadata,
        } => edit_tranche(deps, info, tranche_id, tranche_name, tranche_metadata),
        ExecuteMsg::CreateICQsForValidators { validators } => {
            create_icqs_for_validators(deps, env, info, validators)
        }
    }
}

// LockTokens(lock_duration):
//     Receive tokens
//     Validate against the accepted denom
//     Create entry in LocksMap
fn lock_tokens(
    deps: DepsMut<NeutronQuery>,
    env: Env,
    info: MessageInfo,
    lock_duration: u64,
) -> Result<Response<NeutronMsg>, ContractError> {
    let constants = CONSTANTS.load(deps.storage)?;

    validate_contract_is_not_paused(&constants)?;
    validate_lock_duration(constants.lock_epoch_length, lock_duration)?;

    let current_round = compute_current_round_id(&env, &constants)?;
    initialize_validator_store(deps.storage, current_round)?;

    if info.funds.len() != 1 {
        return Err(ContractError::Std(StdError::generic_err(
            "Must provide exactly one coin to lock",
        )));
    }

    let funds = info.funds[0].clone();

    let validator =
        validate_denom(deps.as_ref(), env.clone(), &constants, funds.denom).map_err(|err| {
            ContractError::Std(StdError::generic_err(format!("validating denom: {}", err)))
        })?;

    // validate that this wouldn't cause the contract to have more locked tokens than the limit
    let amount_to_lock = info.funds[0].amount.u128();
    let locked_tokens = LOCKED_TOKENS.load(deps.storage)?;

    if locked_tokens + amount_to_lock > constants.max_locked_tokens {
        return Err(ContractError::Std(StdError::generic_err(
            "The limit for locking tokens has been reached. No more tokens can be locked.",
        )));
    }

    // validate that the user does not have too many locks
    if get_lock_count(deps.as_ref(), info.sender.clone()) >= MAX_LOCK_ENTRIES {
        return Err(ContractError::Std(StdError::generic_err(format!(
            "User has too many locks, only {} locks allowed",
            MAX_LOCK_ENTRIES
        ))));
    }

    let lock_id = LOCK_ID.load(deps.storage)?;
    LOCK_ID.save(deps.storage, &(lock_id + 1))?;
    let lock_entry = LockEntry {
        lock_id,
        funds: info.funds[0].clone(),
        lock_start: env.block.time,
        lock_end: env.block.time.plus_nanos(lock_duration),
    };
    let lock_end = lock_entry.lock_end.nanos();
    LOCKS_MAP.save(deps.storage, (info.sender.clone(), lock_id), &lock_entry)?;
    LOCKED_TOKENS.save(deps.storage, &(locked_tokens + amount_to_lock))?;

    // Calculate and update the total voting power info for current and all
    // future rounds in which the user will have voting power greather than 0
    let last_round_with_power = compute_round_id_for_timestamp(&constants, lock_end)? - 1;

    update_total_time_weighted_shares(
        deps,
        &constants,
        current_round,
        last_round_with_power,
        lock_end,
        validator,
        lock_entry.funds.amount,
        |_, _, _| Uint128::zero(),
    )?;

    Ok(Response::new()
        .add_attribute("action", "lock_tokens")
        .add_attribute("sender", info.sender)
        .add_attribute("lock_id", lock_entry.lock_id.to_string())
        .add_attribute("locked_tokens", info.funds[0].clone().to_string())
        .add_attribute("lock_start", lock_entry.lock_start.to_string())
        .add_attribute("lock_end", lock_entry.lock_end.to_string()))
}

// Extends the lock duration of a lock entry to be current_block_time + lock_duration,
// assuming that this would actually increase the lock_end_time (so this *should not* be a way to make the lock time shorter).
// Thus, the lock_end_time afterwards *must* be later than the lock_end_time before.
// This should essentially have the same effect as removing the old lock and immediately re-locking all
// the same funds for the new lock duration.
fn refresh_lock_duration(
    deps: DepsMut<NeutronQuery>,
    env: Env,
    info: MessageInfo,
    lock_id: u64,
    lock_duration: u64,
) -> Result<Response<NeutronMsg>, ContractError> {
    let constants = CONSTANTS.load(deps.storage)?;

    validate_contract_is_not_paused(&constants)?;
    validate_lock_duration(constants.lock_epoch_length, lock_duration)?;

    let current_round = compute_current_round_id(&env, &constants)?;
    initialize_validator_store(deps.storage, current_round)?;

    // try to get the lock with the given id
    // note that this is already indexed by the caller, so if it is successful, the sender owns this lock
    let mut lock_entry = LOCKS_MAP.load(deps.storage, (info.sender.clone(), lock_id))?;

    // log the lock entry
    deps.api.debug(&format!("lock_entry: {:?}", lock_entry));

    // compute the new lock_end_time
    let new_lock_end = env.block.time.plus_nanos(lock_duration).nanos();

    let old_lock_end = lock_entry.lock_end.nanos();

    // check that the new lock_end_time is later than the old lock_end_time
    if new_lock_end <= old_lock_end {
        return Err(ContractError::Std(StdError::generic_err(
            "Shortening locks is not allowed, new lock end time must be after the old lock end",
        )));
    }

    // update the lock entry with the new lock_end_time
    lock_entry.lock_end = Timestamp::from_nanos(new_lock_end);

    // save the updated lock entry
    LOCKS_MAP.save(deps.storage, (info.sender.clone(), lock_id), &lock_entry)?;

    // get the validator whose shares are in this lock
    let validator_result = validate_denom(
        deps.as_ref(),
        env.clone(),
        &constants,
        lock_entry.funds.denom,
    );
    if validator_result.is_err() {
        return Err(ContractError::Std(StdError::generic_err(
            "Lock denom is for a validator who is currently not in the set, try refreshing when the validator has enoug delegation",
        )));
    }
    let validator = validator_result.unwrap();

    // Calculate and update the total voting power info for current and all
    // future rounds in which the user will have voting power greather than 0.
    // The voting power originated from the old lockup is subtracted from the
    // total voting power, and the voting power gained with the new lockup is
    // added to the total voting power for each applicable round.
    let old_last_round_with_power = compute_round_id_for_timestamp(&constants, old_lock_end)? - 1;
    let new_last_round_with_power = compute_round_id_for_timestamp(&constants, new_lock_end)? - 1;

    update_total_time_weighted_shares(
        deps,
        &constants,
        current_round,
        new_last_round_with_power,
        new_lock_end,
        validator,
        lock_entry.funds.amount,
        |round, round_end, locked_amount| {
            if round > old_last_round_with_power {
                return Uint128::zero();
            }

            let old_lockup_length = old_lock_end - round_end.nanos();
            scale_lockup_power(
                constants.lock_epoch_length,
                old_lockup_length,
                locked_amount,
            )
        },
    )?;

    Ok(Response::new()
        .add_attribute("action", "refresh_lock_duration")
        .add_attribute("sender", info.sender)
        .add_attribute("old_lock_end", old_lock_end.to_string())
        .add_attribute("new_lock_end", new_lock_end.to_string()))
}

// Validate that the lock duration (given in nanos) is either 1, 3, 6, or 12 epochs
fn validate_lock_duration(lock_epoch_length: u64, lock_duration: u64) -> Result<(), ContractError> {
    if lock_duration != lock_epoch_length
        && lock_duration != lock_epoch_length * 3
        && lock_duration != lock_epoch_length * 6
        && lock_duration != lock_epoch_length * 12
    {
        return Err(ContractError::Std(StdError::generic_err(
            "Lock duration must be 1, 3, 6, or 12 epochs",
        )));
    }

    Ok(())
}

// UnlockTokens():
//     Validate that the caller didn't vote in previous round
//     Validate caller
//     Validate `lock_end` < now
//     Send `amount` tokens back to caller
//     Delete entry from LocksMap
fn unlock_tokens(
    deps: DepsMut<NeutronQuery>,
    env: Env,
    info: MessageInfo,
) -> Result<Response<NeutronMsg>, ContractError> {
    let constants = CONSTANTS.load(deps.storage)?;

    validate_contract_is_not_paused(&constants)?;
    validate_previous_round_vote(&deps, &env, info.sender.clone())?;

    // Iterate all locks for the caller and unlock them if lock_end < now
    let locks =
        LOCKS_MAP
            .prefix(info.sender.clone())
            .range(deps.storage, None, None, Order::Ascending);

    let mut to_delete = vec![];
    let mut total_unlocked_amount = Uint128::zero();

    let mut response = Response::new()
        .add_attribute("action", "unlock_tokens")
        .add_attribute("sender", info.sender.to_string());

    let mut unlocked_lock_ids = vec![];
    let mut unlocked_tokens = vec![];
    for lock in locks {
        let (lock_id, lock_entry) = lock?;
        if lock_entry.lock_end < env.block.time {
            // Send tokens back to caller
            let send = Coin {
                denom: lock_entry.funds.denom,
                amount: lock_entry.funds.amount,
            };

            response = response.add_message(BankMsg::Send {
                to_address: info.sender.to_string(),
                amount: vec![send.clone()],
            });

            total_unlocked_amount += send.amount;

            // Delete entry from LocksMap
            to_delete.push((info.sender.clone(), lock_id));

            unlocked_lock_ids.push(lock_id.to_string());
            unlocked_tokens.push(send.to_string());
        }
    }

    // Delete unlocked locks
    for (addr, lock_id) in to_delete {
        LOCKS_MAP.remove(deps.storage, (addr, lock_id));
    }

    if !total_unlocked_amount.is_zero() {
        LOCKED_TOKENS.update(
            deps.storage,
            |locked_tokens| -> Result<u128, ContractError> {
                Ok(locked_tokens - total_unlocked_amount.u128())
            },
        )?;
    }

    Ok(response
        .add_attribute("unlocked_lock_ids", unlocked_lock_ids.join(", "))
        .add_attribute("unlocked_tokens", unlocked_tokens.join(", ")))
}

fn validate_previous_round_vote(
    deps: &DepsMut<NeutronQuery>,
    env: &Env,
    sender: Addr,
) -> Result<(), ContractError> {
    let constants = CONSTANTS.load(deps.storage)?;
    let current_round_id = compute_current_round_id(env, &constants)?;
    if current_round_id > 0 {
        let previous_round_id = current_round_id - 1;
        for tranche_id in TRANCHE_MAP.keys(deps.storage, None, None, Order::Ascending) {
            if VOTE_MAP
                .may_load(
                    deps.storage,
                    (previous_round_id, tranche_id?, sender.clone()),
                )?
                .is_some()
            {
                return Err(ContractError::Std(StdError::generic_err(
                    "Tokens can not be unlocked, user voted for at least one proposal in previous round",
                )));
            }
        }
    }

    Ok(())
}

// Creates a new proposal in the store.
// It will:
// * validate that the contract is not paused
// * validate that the creator of the proposal is on the whitelist
// Then, it will create the proposal in the specified tranche and in the current round.
fn create_proposal(
    deps: DepsMut<NeutronQuery>,
    env: Env,
    info: MessageInfo,
    tranche_id: u64,
    title: String,
    description: String,
) -> Result<Response<NeutronMsg>, ContractError> {
    let constants = CONSTANTS.load(deps.storage)?;
    validate_contract_is_not_paused(&constants)?;

    let round_id = compute_current_round_id(&env, &constants)?;
    initialize_validator_store(deps.storage, round_id)?;

    // validate that the sender is on the whitelist
    let whitelist = WHITELIST.load(deps.storage)?;

    if !whitelist.contains(&info.sender) {
        return Err(ContractError::Unauthorized);
    }

    // check that the tranche with the given id exists
    TRANCHE_MAP.load(deps.storage, tranche_id)?;

    let proposal_id = PROP_ID.load(deps.storage)?;

    let proposal = Proposal {
        round_id,
        tranche_id,
        proposal_id,
        power: Uint128::zero(),
        percentage: Uint128::zero(),
        title: title.trim().to_string(),
        description: description.trim().to_string(),
    };

    PROP_ID.save(deps.storage, &(proposal_id + 1))?;
    PROPOSAL_MAP.save(deps.storage, (round_id, tranche_id, proposal_id), &proposal)?;

    PROPS_BY_SCORE.save(
        deps.storage,
        ((round_id, tranche_id), proposal.power.into(), proposal_id),
        &proposal_id,
    )?;

    Ok(Response::new()
        .add_attribute("action", "create_proposal")
        .add_attribute("sender", info.sender)
        .add_attribute("round_id", round_id.to_string())
        .add_attribute("tranche_id", tranche_id.to_string())
        .add_attribute("proposal_id", proposal_id.to_string())
        .add_attribute("proposal_title", proposal.title)
        .add_attribute("proposal_description", proposal.description))
}

pub fn scale_lockup_power(lock_epoch_length: u64, lockup_time: u64, raw_power: Uint128) -> Uint128 {
    let two: Uint128 = 2u16.into();

    // Scale lockup power
    // 1x if lockup is between 0 and 1 epochs
    // 1.5x if lockup is between 1 and 3 epochs
    // 2x if lockup is between 3 and 6 epochs
    // 4x if lockup is between 6 and 12 epochs
    // TODO: is there a less funky way to do Uint128 math???
    match lockup_time {
        // 4x if lockup is over 6 epochs
        _ if lockup_time > lock_epoch_length * 6 => raw_power * two * two,
        // 2x if lockup is between 3 and 6 epochs
        _ if lockup_time > lock_epoch_length * 3 => raw_power * two,
        // 1.5x if lockup is between 1 and 3 epochs
        _ if lockup_time > lock_epoch_length => raw_power + (raw_power / two),
        // Covers 0 and 1 epoch which have no scaling
        _ => raw_power,
    }
}

fn vote(
    deps: DepsMut<NeutronQuery>,
    env: Env,
    info: MessageInfo,
    tranche_id: u64,
    proposal_id: u64,
) -> Result<Response<NeutronMsg>, ContractError> {
    // This voting system is designed to allow for an unlimited number of proposals and an unlimited number of votes
    // to be created, without being vulnerable to DOS. A naive implementation, where all votes or all proposals were iterated
    // at the end of the round could be DOSed by creating a large number of votes or proposals. This is not a problem
    // for this implementation, but this leads to some subtlety in the implementation.
    // I will explain the overall principle here:
    // - The information on which proposal is winning is updated each time someone votes, instead of being calculated at the end of the round.
    // - This information is stored in a map called PROPS_BY_SCORE, which maps the score of a proposal to the proposal id.
    // - At the end of the round, a single access to PROPS_BY_SCORE is made to get the winning proposal.
    // - To enable switching votes (and for other stuff too), we store the vote in VOTE_MAP.
    // - When a user votes the second time in a round, the information about their previous vote from VOTE_MAP is used to reverse the effect of their previous vote.
    // - This leads to slightly higher gas costs for each vote, in exchange for a much lower gas cost at the end of the round.
    let constants = CONSTANTS.load(deps.storage)?;
    validate_contract_is_not_paused(&constants)?;

    let round_id = compute_current_round_id(&env, &constants)?;
    // voting can never be the first action in a round (since one can only vote on proposals in the current round, and a proposal must be created first)
    // however, to be safe, we initialize the validator store here, since this is more robust in case we change something about voting later
    initialize_validator_store(deps.storage, round_id)?;

    // check that the tranche with the given id exists
    TRANCHE_MAP.load(deps.storage, tranche_id)?;

    // compute the round end
    let round_end = compute_round_end(&constants, round_id)?;

    let mut response = Response::new()
        .add_attribute("action", "vote")
        .add_attribute("sender", info.sender.to_string());

    // Get any existing vote for this sender and reverse it- this may be a vote for a different proposal (if they are switching their vote),
    // or it may be a vote for the same proposal (if they have increased their power by locking more and want to update their vote).
    // TODO: this could be made more gas-efficient by using a separate path with fewer writes if the vote is for the same proposal
    let vote = VOTE_MAP.load(deps.storage, (round_id, tranche_id, info.sender.clone()));
    if let Ok(vote) = vote {
        // Load the proposal in the vote
        let mut proposal = PROPOSAL_MAP.load(deps.storage, (round_id, tranche_id, vote.prop_id))?;

        // Remove proposal's old power in PROPS_BY_SCORE
        PROPS_BY_SCORE.remove(
            deps.storage,
            (
                (round_id, proposal.tranche_id),
                proposal.power.into(),
                vote.prop_id,
            ),
        );

        remove_many_validator_shares_from_proposal(
            deps.storage,
            round_id,
            vote.prop_id,
            vote.time_weighted_shares
                .iter()
                .map(|(k, v)| (k.clone(), *v))
                .collect::<Vec<_>>(),
        )?;

        // save the new power into the proposal
        let total_power = get_total_power_for_proposal(deps.as_ref().storage, vote.prop_id)?;
        proposal.power = total_power.to_uint_ceil(); // TODO: decide whether we need to round or represent as decimals

        // Save the proposal
        PROPOSAL_MAP.save(
            deps.storage,
            (round_id, tranche_id, vote.prop_id),
            &proposal,
        )?;

        // Add proposal's new power in PROPS_BY_SCORE
        if proposal.power > Uint128::zero() {
            PROPS_BY_SCORE.save(
                deps.storage,
                (
                    (round_id, proposal.tranche_id),
                    proposal.power.into(),
                    vote.prop_id,
                ),
                &vote.prop_id,
            )?;
        }

        // Delete vote
        VOTE_MAP.remove(deps.storage, (round_id, tranche_id, info.sender.clone()));

        response = response.add_attribute("old_proposal_id", vote.prop_id.to_string());
    }

    let lock_epoch_length = CONSTANTS.load(deps.storage)?.lock_epoch_length;

    // Get sender's locked shares for each validator
    let mut time_weighted_shares_map: HashMap<String, Decimal> = HashMap::new();
    let locks =
        LOCKS_MAP
            .prefix(info.sender.clone())
            .range(deps.storage, None, None, Order::Ascending);

    for lock in locks {
        let (_, lock_entry) = lock?;

        // get the validator from the denom
        let validator_result = validate_denom(
            deps.as_ref(),
            env.clone(),
            &constants,
            lock_entry.clone().funds.denom,
        );
        if validator_result.is_err() {
            deps.api.debug(&format!(
                "Denom {} is not a valid validator denom; validator might not be in the current set of top validators by delegation",
                lock_entry.funds.denom
            ));
            // skip this lock entry, since the locked shares do not belong to a validator that we want to take into account
            continue;
        }
        let validator = validator_result.unwrap();

        let scaled_shares = get_lock_time_weighted_shares(round_end, lock_entry, lock_epoch_length);

        // add the shares to the map
        let shares = match time_weighted_shares_map.get(&validator) {
            Some(shares) => *shares,
            None => Decimal::zero(),
        };
        let new_shares = shares.checked_add(Decimal::from_ratio(scaled_shares, Uint128::one()))?;

        // insert the shares into the time_weigted_shares_map
        time_weighted_shares_map.insert(validator.clone(), new_shares);
    }

    // if the user doesn't have any shares that give voting power, we don't need to do anything
    if time_weighted_shares_map.is_empty() {
        return Ok(response);
    }

    // Load the proposal being voted on
    let mut proposal = PROPOSAL_MAP.load(deps.storage, (round_id, tranche_id, proposal_id))?;

    // Delete the proposal's old power in PROPS_BY_SCORE
    PROPS_BY_SCORE.remove(
        deps.storage,
        ((round_id, tranche_id), proposal.power.into(), proposal_id),
    );

    // update the proposal's power with the new shares
    for (validator, num_shares) in time_weighted_shares_map.iter() {
        // add the validator shares to the proposal
        add_validator_shares_to_proposal(
            deps.storage,
            round_id,
            proposal_id,
            validator.to_string(),
            *num_shares,
        )?;
    }

    // get the new total power of the proposal
    let total_power = get_total_power_for_proposal(deps.storage, proposal.proposal_id)?;

    // save the new power into the proposal
    proposal.power = total_power.to_uint_ceil(); // TODO: decide whether we need to round or represent as decimals

    // Save the proposal
    PROPOSAL_MAP.save(deps.storage, (round_id, tranche_id, proposal_id), &proposal)?;

    // Save the proposal's new power in PROPS_BY_SCORE
    PROPS_BY_SCORE.save(
        deps.storage,
        ((round_id, tranche_id), proposal.power.into(), proposal_id),
        &proposal_id,
    )?;

    // Create vote in Votemap
    let vote = Vote {
        prop_id: proposal_id,
        time_weighted_shares: time_weighted_shares_map,
    };
    VOTE_MAP.save(deps.storage, (round_id, tranche_id, info.sender), &vote)?;

    Ok(response.add_attribute("proposal_id", vote.prop_id.to_string()))
}

// Returns the time-weighted amount of shares locked in the given lock entry in a round with the given end time,
// and using the given lock epoch length.
fn get_lock_time_weighted_shares(
    round_end: Timestamp,
    lock_entry: LockEntry,
    lock_epoch_length: u64,
) -> Uint128 {
    if round_end.nanos() > lock_entry.lock_end.nanos() {
        return Uint128::zero();
    }
    let lockup_length = lock_entry.lock_end.nanos() - round_end.nanos();
    scale_lockup_power(lock_epoch_length, lockup_length, lock_entry.funds.amount)
}

// Adds a new account address to the whitelist.
fn add_to_whitelist(
    deps: DepsMut<NeutronQuery>,
    _env: Env,
    info: MessageInfo,
    address: String,
) -> Result<Response<NeutronMsg>, ContractError> {
    let constants = CONSTANTS.load(deps.storage)?;

    validate_contract_is_not_paused(&constants)?;
    validate_sender_is_whitelist_admin(&deps, &info)?;

    // Add address to whitelist
    let mut whitelist = WHITELIST.load(deps.storage)?;
    let whitelist_account_addr = deps.api.addr_validate(&address)?;

    // return an error if the account address is already in the whitelist
    if whitelist.contains(&whitelist_account_addr) {
        return Err(ContractError::Std(StdError::generic_err(
            "Address already in whitelist",
        )));
    }

    whitelist.push(whitelist_account_addr.clone());
    WHITELIST.save(deps.storage, &whitelist)?;

    Ok(Response::new()
        .add_attribute("action", "add_to_whitelist")
        .add_attribute("sender", info.sender)
        .add_attribute("added_whitelist_address", whitelist_account_addr))
}

// Removes an account address from the whitelist.
fn remove_from_whitelist(
    deps: DepsMut<NeutronQuery>,
    _env: Env,
    info: MessageInfo,
    address: String,
) -> Result<Response<NeutronMsg>, ContractError> {
    let constants = CONSTANTS.load(deps.storage)?;

    validate_contract_is_not_paused(&constants)?;
    validate_sender_is_whitelist_admin(&deps, &info)?;

    // Remove the account address from the whitelist
    let mut whitelist = WHITELIST.load(deps.storage)?;

    let whitelist_account_addr = deps.api.addr_validate(&address)?;

    whitelist.retain(|cp| cp != whitelist_account_addr);
    WHITELIST.save(deps.storage, &whitelist)?;

    Ok(Response::new()
        .add_attribute("action", "remove_from_whitelist")
        .add_attribute("sender", info.sender)
        .add_attribute("removed_whitelist_address", whitelist_account_addr))
}

fn update_max_locked_tokens(
    deps: DepsMut<NeutronQuery>,
    info: MessageInfo,
    max_locked_tokens: u128,
) -> Result<Response<NeutronMsg>, ContractError> {
    let mut constants = CONSTANTS.load(deps.storage)?;

    validate_contract_is_not_paused(&constants)?;
    validate_sender_is_whitelist_admin(&deps, &info)?;

    constants.max_locked_tokens = max_locked_tokens;
    CONSTANTS.save(deps.storage, &constants)?;

    Ok(Response::new()
        .add_attribute("action", "update_max_locked_tokens")
        .add_attribute("sender", info.sender)
        .add_attribute("max_locked_tokens", max_locked_tokens.to_string()))
}

// Pause:
//     Validate that the contract isn't already paused
//     Validate sender is whitelist admin
//     Set paused to true and save the changes
fn pause_contract(
    deps: DepsMut<NeutronQuery>,
    info: MessageInfo,
) -> Result<Response<NeutronMsg>, ContractError> {
    let mut constants = CONSTANTS.load(deps.storage)?;

    validate_contract_is_not_paused(&constants)?;
    validate_sender_is_whitelist_admin(&deps, &info)?;

    constants.paused = true;
    CONSTANTS.save(deps.storage, &constants)?;

    Ok(Response::new()
        .add_attribute("action", "pause_contract")
        .add_attribute("sender", info.sender)
        .add_attribute("paused", "true"))
}

// AddTranche:
//     Validate that the contract isn't paused
//     Validate sender is whitelist admin
//     Validate that the tranche with the same name doesn't already exist
//     Add new tranche to the store
fn add_tranche(
    deps: DepsMut<NeutronQuery>,
    info: MessageInfo,
    tranche: TrancheInfo,
) -> Result<Response<NeutronMsg>, ContractError> {
    let constants = CONSTANTS.load(deps.storage)?;
    let tranche_name = tranche.name.trim().to_string();

    validate_contract_is_not_paused(&constants)?;
    validate_sender_is_whitelist_admin(&deps, &info)?;
    validate_tranche_name_uniqueness(&deps, &tranche_name)?;

    let tranche_id = TRANCHE_ID.load(deps.storage)?;
    let tranche = Tranche {
        id: tranche_id,
        name: tranche_name,
        metadata: tranche.metadata,
    };

    TRANCHE_MAP.save(deps.storage, tranche_id, &tranche)?;
    TRANCHE_ID.save(deps.storage, &(tranche_id + 1))?;

    Ok(Response::new()
        .add_attribute("action", "add_tranche")
        .add_attribute("sender", info.sender)
        .add_attribute("tranche id", tranche.id.to_string())
        .add_attribute("tranche name", tranche.name)
        .add_attribute("tranche metadata", tranche.metadata))
}

// EditTranche:
//     Validate that the contract isn't paused
//     Validate sender is whitelist admin
//     Validate that the tranche with the given id exists
//     Validate that the tranche with the same name doesn't already exist
//     Update the tranche in the store
fn edit_tranche(
    deps: DepsMut<NeutronQuery>,
    info: MessageInfo,
    tranche_id: u64,
    tranche_name: Option<String>,
    tranche_metadata: Option<String>,
) -> Result<Response<NeutronMsg>, ContractError> {
    let constants = CONSTANTS.load(deps.storage)?;

    validate_contract_is_not_paused(&constants)?;
    validate_sender_is_whitelist_admin(&deps, &info)?;

    let mut tranche = TRANCHE_MAP.load(deps.storage, tranche_id)?;
    let old_tranche_name = tranche.name.clone();
    let old_tranche_metadata = tranche.metadata.clone();

    if let Some(new_tranche_name) = tranche_name {
        let new_tranche_name = new_tranche_name.trim().to_string();
        // If a new name is provided, we don't allow for it to be equal with
        // any of existing tranche names, including the one being updated.
        // If user wants to update only metadata they should provide None for tranche_name.
        validate_tranche_name_uniqueness(&deps, &new_tranche_name)?;

        tranche.name = new_tranche_name
    };

    tranche.metadata = tranche_metadata.unwrap_or(tranche.metadata);
    TRANCHE_MAP.save(deps.storage, tranche.id, &tranche)?;

    Ok(Response::new()
        .add_attribute("action", "edit_tranche")
        .add_attribute("sender", info.sender)
        .add_attribute("tranche id", tranche.id.to_string())
        .add_attribute("old tranche name", old_tranche_name)
        .add_attribute("old tranche metadata", old_tranche_metadata)
        .add_attribute("new tranche name", tranche.name)
        .add_attribute("new tranche metadata", tranche.metadata))
}

// CreateICQsForValidators:
//     Validate that the contract isn't paused
//     Validate that the first round has started
//     Validate received validator addresses
//     Validate that the sender paid enough deposit for ICQs creation
//     Create ICQ for each of the valid addresses
fn create_icqs_for_validators(
    deps: DepsMut<NeutronQuery>,
    env: Env,
    info: MessageInfo,
    validators: Vec<String>,
) -> Result<Response<NeutronMsg>, ContractError> {
    let constants = CONSTANTS.load(deps.storage)?;
    validate_contract_is_not_paused(&constants)?;
    // This function will return error if the first round hasn't started yet. It is necessarry
    // that it has started, since handling the results of the interchain queries relies on this.
    let round_id = compute_current_round_id(&env, &constants)?;
    initialize_validator_store(deps.storage, round_id)?;

    let mut valid_addresses = HashSet::new();
    for validator in validators
        .iter()
        .map(|validator| validator.trim().to_owned())
    {
        if !valid_addresses.contains(&validator)
            && validator.starts_with(COSMOS_VALIDATOR_PREFIX)
            && bech32::decode(&validator).is_ok()
            && !VALIDATOR_TO_QUERY_ID.has(deps.storage, validator.clone())
        {
            valid_addresses.insert(validator);
        }
    }

    let min_icq_deposit = query_min_interchain_query_deposit(&deps.as_ref())?;
    let sent_token = must_pay(&info, &min_icq_deposit.denom)?;
    let min_icqs_deposit = min_icq_deposit.amount.u128() * (valid_addresses.len() as u128);
    if min_icqs_deposit > sent_token.u128() {
        return Err(ContractError::Std(
            StdError::generic_err(format!("Insufficient tokens sent to pay for interchain queries deposits. Sent: {}, Required: {}", Coin::new(sent_token, NATIVE_TOKEN_DENOM), Coin::new(min_icqs_deposit, NATIVE_TOKEN_DENOM)))));
    }

    let mut register_icqs_submsgs = vec![];
    for validator_address in valid_addresses.clone() {
        let msg = new_register_staking_validators_query_msg(
            constants.hub_connection_id.clone(),
            vec![validator_address.clone()],
            constants.icq_update_period,
        )
        .map_err(|err| {
            StdError::generic_err(format!(
                "Failed to create staking validators interchain query. Error: {}",
                err
            ))
        })?;

        register_icqs_submsgs.push(build_create_interchain_query_submsg(
            msg,
            validator_address,
        )?);
    }

    Ok(Response::new()
        .add_attribute("action", "create_icqs_for_validators")
        .add_attribute("sender", info.sender)
        .add_attribute(
            "validator_addresses",
            valid_addresses
                .into_iter()
                .collect::<Vec<String>>()
                .join(", "),
        )
        .add_submessages(register_icqs_submsgs))
}

fn validate_sender_is_whitelist_admin(
    deps: &DepsMut<NeutronQuery>,
    info: &MessageInfo,
) -> Result<(), ContractError> {
    let whitelist_admins = WHITELIST_ADMINS.load(deps.storage)?;
    if !whitelist_admins.contains(&info.sender) {
        return Err(ContractError::Unauthorized);
    }

    Ok(())
}

fn validate_contract_is_not_paused(constants: &Constants) -> Result<(), ContractError> {
    match constants.paused {
        true => Err(ContractError::Paused),
        false => Ok(()),
    }
}

fn validate_tranche_name_uniqueness(
    deps: &DepsMut<NeutronQuery>,
    tranche_name: &String,
) -> Result<(), ContractError> {
    for tranche_entry in TRANCHE_MAP.range(deps.storage, None, None, Order::Ascending) {
        let (_, tranche) = tranche_entry?;
        if tranche.name == *tranche_name {
            return Err(ContractError::Std(StdError::generic_err(
                "Tranche with the given name already exists. Duplicate tranche names are not allowed.",
            )));
        }
    }

    Ok(())
}

#[cfg_attr(not(feature = "library"), entry_point)]
pub fn query(deps: Deps<NeutronQuery>, env: Env, msg: QueryMsg) -> StdResult<Binary> {
    match msg {
        QueryMsg::Constants {} => to_json_binary(&query_constants(deps)?),
        QueryMsg::Tranches {} => to_json_binary(&query_tranches(deps)?),
        QueryMsg::AllUserLockups {
            address,
            start_from,
            limit,
        } => to_json_binary(&query_all_user_lockups(
            deps, env, address, start_from, limit,
        )?),
        QueryMsg::ExpiredUserLockups {
            address,
            start_from,
            limit,
        } => to_json_binary(&query_expired_user_lockups(
            deps, env, address, start_from, limit,
        )?),
        QueryMsg::UserVotingPower { address } => {
            to_json_binary(&query_user_voting_power(deps, env, address)?)
        }
        QueryMsg::UserVote {
            round_id,
            tranche_id,
            address,
        } => to_json_binary(&query_user_vote(deps, round_id, tranche_id, address)?),
        QueryMsg::Proposal {
            round_id,
            tranche_id,
            proposal_id,
        } => to_json_binary(&query_proposal(deps, round_id, tranche_id, proposal_id)?),
        QueryMsg::RoundTotalVotingPower { round_id } => {
            to_json_binary(&query_round_total_power(deps, round_id)?)
        }
        QueryMsg::RoundProposals {
            round_id,
            tranche_id,
            start_from,
            limit,
        } => to_json_binary(&query_round_tranche_proposals(
            deps, round_id, tranche_id, start_from, limit,
        )?),
        QueryMsg::CurrentRound {} => to_json_binary(&query_current_round_id(deps, env)?),
        QueryMsg::RoundEnd { round_id } => to_json_binary(&query_round_end(deps, round_id)?),
        QueryMsg::TopNProposals {
            round_id,
            tranche_id,
            number_of_proposals,
        } => to_json_binary(&query_top_n_proposals(
            deps,
            round_id,
            tranche_id,
            number_of_proposals,
        )?),
        QueryMsg::Whitelist {} => to_json_binary(&query_whitelist(deps)?),
        QueryMsg::WhitelistAdmins {} => to_json_binary(&query_whitelist_admins(deps)?),
        QueryMsg::TotalLockedTokens {} => to_json_binary(&query_total_locked_tokens(deps)?),
<<<<<<< HEAD
        QueryMsg::RegisteredValidatorQueries {} => {
            to_json_binary(&query_registered_validator_queries(deps)?)
        }
=======
        QueryMsg::ValidatorPowerRatio {
            validator,
            round_id,
        } => to_json_binary(&query_validator_power_ratio(deps, validator, round_id)?),
>>>>>>> 31e59966
    }
}

pub fn query_round_total_power(
    deps: Deps<NeutronQuery>,
    round_id: u64,
) -> StdResult<RoundTotalVotingPowerResponse> {
    let total_round_power = get_total_power_for_round(deps, round_id)?;
    Ok(RoundTotalVotingPowerResponse {
        total_voting_power: total_round_power.to_uint_ceil(), // TODO: decide on rounding
    })
}

pub fn query_constants(deps: Deps<NeutronQuery>) -> StdResult<ConstantsResponse> {
    Ok(ConstantsResponse {
        constants: CONSTANTS.load(deps.storage)?,
    })
}

pub fn query_all_user_lockups(
    deps: Deps<NeutronQuery>,
    env: Env,
    address: String,
    start_from: u32,
    limit: u32,
) -> StdResult<AllUserLockupsResponse> {
    let raw_lockups = query_user_lockups(
        deps,
        deps.api.addr_validate(&address)?,
        |_| true,
        start_from,
        limit,
    );

    let constants = CONSTANTS.load(deps.storage)?;
    let current_round_id = compute_current_round_id(&env, &constants)?;
    let round_end = compute_round_end(&constants, current_round_id)?;

    // enrich the lockups by computing the voting power for each lockup
    let enriched_lockups = raw_lockups
        .iter()
        .map(|lock| {
            // compute the lockup power scaling due to remaining lockup length
            let lock_epoch_length = constants.lock_epoch_length;

            let validator_res =
                validate_denom(deps, env.clone(), &constants, lock.funds.denom.clone());

            if validator_res.is_err() {
                // lockup has no power if validator is not in the current set
                return LockEntryWithPower {
                    lock_entry: lock.clone(),
                    current_voting_power: Uint128::zero(),
                };
            }

            // get the validators power ratio
            let validator = validator_res.unwrap();
            let validator_power_ratio =
                get_validator_power_ratio_for_round(deps.storage, current_round_id, validator);
            if validator_power_ratio.is_err() {
                // if there was an error, log this but return 0
                deps.api.debug(&format!(
                    "Error when computing voting power for lock: {:?}",
                    lock
                ));
                return LockEntryWithPower {
                    lock_entry: lock.clone(),
                    current_voting_power: Uint128::zero(),
                };
            }
            let validator_power_ratio = validator_power_ratio.unwrap();

            let time_weighted_shares =
                get_lock_time_weighted_shares(round_end, lock.clone(), lock_epoch_length);

            let current_voting_power = validator_power_ratio
                .checked_mul(Decimal::from_ratio(time_weighted_shares, Uint128::one()));

            if current_voting_power.is_err() {
                // if there was an overflow error, log this but return 0
                deps.api.debug(&format!(
                    "Overflow error when computing voting power for lock: {:?}",
                    lock
                ));
                return LockEntryWithPower {
                    lock_entry: lock.clone(),
                    current_voting_power: Uint128::zero(),
                };
            }

            LockEntryWithPower {
                lock_entry: lock.clone(),
                current_voting_power: current_voting_power.unwrap().to_uint_ceil(),
            }
        })
        .collect();

    Ok(AllUserLockupsResponse {
        lockups: enriched_lockups,
    })
}

pub fn query_expired_user_lockups(
    deps: Deps<NeutronQuery>,
    env: Env,
    address: String,
    start_from: u32,
    limit: u32,
) -> StdResult<ExpiredUserLockupsResponse> {
    let user_address = deps.api.addr_validate(&address)?;
    let expired_lockup_predicate = |l: &LockEntry| l.lock_end < env.block.time;

    Ok(ExpiredUserLockupsResponse {
        lockups: query_user_lockups(
            deps,
            user_address,
            expired_lockup_predicate,
            start_from,
            limit,
        ),
    })
}

pub fn query_proposal(
    deps: Deps<NeutronQuery>,
    round_id: u64,
    tranche_id: u64,
    proposal_id: u64,
) -> StdResult<ProposalResponse> {
    Ok(ProposalResponse {
        proposal: PROPOSAL_MAP.load(deps.storage, (round_id, tranche_id, proposal_id))?,
    })
}

pub fn query_user_voting_power(
    deps: Deps<NeutronQuery>,
    env: Env,
    address: String,
) -> StdResult<UserVotingPowerResponse> {
    let user_address = deps.api.addr_validate(&address)?;
    let constants = CONSTANTS.load(deps.storage)?;
    let current_round_id = compute_current_round_id(&env, &constants)?;
    let round_end = compute_round_end(&constants, current_round_id)?;
    let lock_epoch_length = constants.lock_epoch_length;

    let voting_power = LOCKS_MAP
        .prefix(user_address)
        .range(deps.storage, None, None, Order::Ascending)
        .map(|l| l.unwrap().1)
        .filter(|l| l.lock_end > round_end)
        .map(|lockup| {
            let lockup_length = lockup.lock_end.nanos() - round_end.nanos();
            scale_lockup_power(lock_epoch_length, lockup_length, lockup.funds.amount).u128()
        })
        .sum();

    Ok(UserVotingPowerResponse { voting_power })
}

pub fn query_user_vote(
    deps: Deps<NeutronQuery>,
    round_id: u64,
    tranche_id: u64,
    user_address: String,
) -> StdResult<UserVoteResponse> {
    let vote = VOTE_MAP.load(
        deps.storage,
        (round_id, tranche_id, deps.api.addr_validate(&user_address)?),
    )?;

    let vote_with_power = VoteWithPower {
        prop_id: vote.prop_id,
        power: vote.time_weighted_shares.values().sum(),
    };

    Ok(UserVoteResponse {
        vote: vote_with_power,
    })
}

pub fn query_round_tranche_proposals(
    deps: Deps<NeutronQuery>,
    round_id: u64,
    tranche_id: u64,
    start_from: u32,
    limit: u32,
) -> StdResult<RoundProposalsResponse> {
    if TRANCHE_MAP.load(deps.storage, tranche_id).is_err() {
        return Err(StdError::generic_err("Tranche does not exist"));
    }

    let props = PROPOSAL_MAP
        .prefix((round_id, tranche_id))
        .range(deps.storage, None, None, Order::Ascending)
        .skip(start_from as usize)
        .take(limit as usize);

    let mut proposals = vec![];
    for proposal in props {
        let (_, proposal) = proposal?;
        proposals.push(proposal);
    }

    Ok(RoundProposalsResponse { proposals })
}

pub fn query_current_round_id(
    deps: Deps<NeutronQuery>,
    env: Env,
) -> StdResult<CurrentRoundResponse> {
    let constants = &CONSTANTS.load(deps.storage)?;
    let round_id = compute_round_id_for_timestamp(constants, env.block.time.nanos())?;

    let round_end = compute_round_end(constants, round_id)?;

    Ok(CurrentRoundResponse {
        round_id,
        round_end,
    })
}

pub fn query_round_end(deps: Deps<NeutronQuery>, round_id: u64) -> StdResult<RoundEndResponse> {
    let constants = &CONSTANTS.load(deps.storage)?;
    let round_end = compute_round_end(constants, round_id)?;

    Ok(RoundEndResponse { round_end })
}

pub fn query_top_n_proposals(
    deps: Deps<NeutronQuery>,
    round_id: u64,
    tranche_id: u64,
    num: usize,
) -> StdResult<TopNProposalsResponse> {
    if TRANCHE_MAP.load(deps.storage, tranche_id).is_err() {
        return Err(StdError::generic_err("Tranche does not exist"));
    }

    // Iterate through PROPS_BY_SCORE to find the top num props
    let top_prop_ids: Vec<u64> = PROPS_BY_SCORE
        .sub_prefix((round_id, tranche_id))
        .range(deps.storage, None, None, Order::Descending)
        .take(num)
        .map(|x| match x {
            Ok((_, prop_id)) => prop_id,
            Err(_) => 0, // Handle the error case appropriately
        })
        .collect();

    let mut top_props = vec![];

    for prop_id in top_prop_ids {
        let prop = PROPOSAL_MAP.load(deps.storage, (round_id, tranche_id, prop_id))?;
        top_props.push(prop);
    }

    // get total voting power for the round
    let total_voting_power = get_total_power_for_round(deps, round_id)?.to_uint_ceil(); // TODO: decide on rounding

    let top_proposals = top_props
        .into_iter()
        .map(|mut prop| {
            prop.percentage = if total_voting_power.is_zero() {
                // if total voting power is zero, each proposal must necessarily have 0 score
                // avoid division by zero and set percentage to 0
                Uint128::zero()
            } else {
                (prop.power * Uint128::new(100)) / total_voting_power
            };
            prop
        })
        .collect();

    // return top props
    Ok(TopNProposalsResponse {
        proposals: top_proposals,
    })
}

pub fn query_tranches(deps: Deps<NeutronQuery>) -> StdResult<TranchesResponse> {
    let tranches = TRANCHE_MAP
        .range(deps.storage, None, None, Order::Ascending)
        .map(|t| t.unwrap().1)
        .collect();

    Ok(TranchesResponse { tranches })
}

fn query_user_lockups(
    deps: Deps<NeutronQuery>,
    user_address: Addr,
    predicate: impl FnMut(&LockEntry) -> bool,
    start_from: u32,
    limit: u32,
) -> Vec<LockEntry> {
    LOCKS_MAP
        .prefix(user_address)
        .range(deps.storage, None, None, Order::Ascending)
        .map(|l| l.unwrap().1)
        .filter(predicate)
        .skip(start_from as usize)
        .take(limit as usize)
        .collect()
}

pub fn query_whitelist(deps: Deps<NeutronQuery>) -> StdResult<WhitelistResponse> {
    Ok(WhitelistResponse {
        whitelist: WHITELIST.load(deps.storage)?,
    })
}

pub fn query_whitelist_admins(deps: Deps<NeutronQuery>) -> StdResult<WhitelistAdminsResponse> {
    Ok(WhitelistAdminsResponse {
        admins: WHITELIST_ADMINS.load(deps.storage)?,
    })
}

pub fn query_total_locked_tokens(deps: Deps<NeutronQuery>) -> StdResult<TotalLockedTokensResponse> {
    Ok(TotalLockedTokensResponse {
        total_locked_tokens: LOCKED_TOKENS.load(deps.storage)?,
    })
}

// Returns all the validator queries that are registered
// by the contract right now, for each query returning the address of the validator it is
// associated with, plus its query id.
pub fn query_registered_validator_queries(
    deps: Deps<NeutronQuery>,
) -> StdResult<RegisteredValidatorQueriesResponse> {
    let query_ids = VALIDATOR_TO_QUERY_ID
        .range(deps.storage, None, None, Order::Ascending)
        .filter_map(|l| {
            if l.is_err() {
                deps.api
                    .debug(&format!("Error when querying validator query id: {:?}", l));
            }
            l.ok()
        })
        .collect();

    Ok(RegisteredValidatorQueriesResponse { query_ids })
}

pub fn query_validators_info(
    deps: Deps<NeutronQuery>,
    round_id: u64,
) -> StdResult<Vec<ValidatorInfo>> {
    Ok(VALIDATORS_INFO
        .prefix(round_id)
        .range(deps.storage, None, None, Order::Ascending)
        .map(|l| l.unwrap().1)
        .collect())
}

pub fn query_validators_per_round(
    deps: Deps<NeutronQuery>,
    round_id: u64,
) -> StdResult<Vec<(u128, String)>> {
    Ok(VALIDATORS_PER_ROUND
        .sub_prefix(round_id)
        .range(deps.storage, None, None, Order::Descending)
        .map(|l| l.unwrap().0)
        .collect())
}

// Returns the power ratio of a validator for a given round
// This will return an error if there is an error parsing the store,
// but will return 0 if there is no power ratio for the given validator and the round.
pub fn query_validator_power_ratio(
    deps: Deps<NeutronQuery>,
    validator: String,
    round_id: u64,
) -> StdResult<ValidatorPowerRatioResponse> {
    get_validator_power_ratio_for_round(deps.storage, round_id, validator)
        .map(|r| ValidatorPowerRatioResponse { ratio: r }) // error can stay untouched
}

// Computes the current round_id by taking contract_start_time and dividing the time since
// by the round_length.
pub fn compute_current_round_id(env: &Env, constants: &Constants) -> StdResult<u64> {
    compute_round_id_for_timestamp(constants, env.block.time.nanos())
}

fn compute_round_id_for_timestamp(constants: &Constants, timestamp: u64) -> StdResult<u64> {
    // If the first round has not started yet, return an error
    if timestamp < constants.first_round_start.nanos() {
        return Err(StdError::generic_err("The first round has not started yet"));
    }
    let time_since_start = timestamp - constants.first_round_start.nanos();
    let round_id = time_since_start / constants.round_length;

    Ok(round_id)
}

fn compute_round_end(constants: &Constants, round_id: u64) -> StdResult<Timestamp> {
    let round_end = constants
        .first_round_start
        .plus_nanos(constants.round_length * (round_id + 1));

    Ok(round_end)
}

#[allow(clippy::too_many_arguments)] // complex function that needs a lot of arguments
fn update_total_time_weighted_shares<T>(
    deps: DepsMut<NeutronQuery>,
    constants: &Constants,
    start_round_id: u64,
    end_round_id: u64,
    lock_end: u64,
    shares_validator: String,
    amount: Uint128,
    get_old_voting_power: T,
) -> StdResult<()>
where
    T: Fn(u64, Timestamp, Uint128) -> Uint128,
{
    for round in start_round_id..=end_round_id {
        let round_end = compute_round_end(constants, round)?;
        let lockup_length = lock_end - round_end.nanos();
        let scaled_amount = scale_lockup_power(constants.lock_epoch_length, lockup_length, amount);
        let old_voting_power = get_old_voting_power(round, round_end, amount);
        let scaled_shares = Decimal::from_ratio(scaled_amount, Uint128::one())
            - Decimal::from_ratio(old_voting_power, Uint128::one());

        // save some gas if there was no power change
        if scaled_shares.is_zero() {
            continue;
        }

        // add the shares to the total power in the round
        add_validator_shares_to_round_total(
            deps.storage,
            round,
            shares_validator.clone(),
            scaled_shares,
        )?;
    }

    Ok(())
}

// Returns the number of locks for a given user
fn get_lock_count(deps: Deps<NeutronQuery>, user_address: Addr) -> usize {
    LOCKS_MAP
        .prefix(user_address)
        .range(deps.storage, None, None, Order::Ascending)
        .count()
}

/// In the first version of Hydro, we allow contract to be un-paused through the Cosmos Hub governance
/// by migrating contract to the same code ID. This will trigger the migrate() function where we set
/// the paused flag to false.
/// Keep in mind that, for the future versions, this function should check the `CONTRACT_VERSION` and
/// perform any state changes needed. It should also handle the un-pausing of the contract, depending if
/// it was previously paused or not.
#[cfg_attr(not(feature = "library"), entry_point)]
pub fn migrate(
    deps: DepsMut<NeutronQuery>,
    _env: Env,
    _msg: MigrateMsg,
) -> Result<Response<NeutronMsg>, ContractError> {
    CONSTANTS.update(
        deps.storage,
        |mut constants| -> Result<Constants, ContractError> {
            constants.paused = false;
            Ok(constants)
        },
    )?;

    Ok(Response::default())
}

#[cfg_attr(not(feature = "library"), entry_point)]
pub fn reply(
    deps: DepsMut<NeutronQuery>,
    _env: Env,
    msg: Reply,
) -> Result<Response<NeutronMsg>, ContractError> {
    handle_submsg_reply(deps, msg)
}

#[cfg_attr(not(feature = "library"), entry_point)]
pub fn sudo(
    deps: DepsMut<NeutronQuery>,
    env: Env,
    msg: SudoMsg,
) -> Result<Response<NeutronMsg>, ContractError> {
    match msg {
        SudoMsg::KVQueryResult { query_id } => {
            handle_delivered_interchain_query_result(deps, env, query_id)
        }
        _ => Err(ContractError::Std(StdError::generic_err(
            "Unexpected sudo message received",
        ))),
    }
}<|MERGE_RESOLUTION|>--- conflicted
+++ resolved
@@ -20,15 +20,9 @@
 use crate::msg::{ExecuteMsg, InstantiateMsg, MigrateMsg, TrancheInfo};
 use crate::query::{
     AllUserLockupsResponse, ConstantsResponse, CurrentRoundResponse, ExpiredUserLockupsResponse,
-<<<<<<< HEAD
-    LockEntryWithPower, ProposalResponse, QueryMsg, RegisteredValidatorQueriesResponse,
-    RoundEndResponse, RoundProposalsResponse, RoundTotalVotingPowerResponse, TopNProposalsResponse,
-    TotalLockedTokensResponse, TranchesResponse, UserVoteResponse, UserVotingPowerResponse,
-=======
     LockEntryWithPower, ProposalResponse, QueryMsg, RoundEndResponse, RoundProposalsResponse,
     RoundTotalVotingPowerResponse, TopNProposalsResponse, TotalLockedTokensResponse,
     TranchesResponse, UserVoteResponse, UserVotingPowerResponse, ValidatorPowerRatioResponse,
->>>>>>> 31e59966
     WhitelistAdminsResponse, WhitelistResponse,
 };
 use crate::score_keeper::{
@@ -1115,16 +1109,13 @@
         QueryMsg::Whitelist {} => to_json_binary(&query_whitelist(deps)?),
         QueryMsg::WhitelistAdmins {} => to_json_binary(&query_whitelist_admins(deps)?),
         QueryMsg::TotalLockedTokens {} => to_json_binary(&query_total_locked_tokens(deps)?),
-<<<<<<< HEAD
         QueryMsg::RegisteredValidatorQueries {} => {
             to_json_binary(&query_registered_validator_queries(deps)?)
         }
-=======
         QueryMsg::ValidatorPowerRatio {
             validator,
             round_id,
         } => to_json_binary(&query_validator_power_ratio(deps, validator, round_id)?),
->>>>>>> 31e59966
     }
 }
 
