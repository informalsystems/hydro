--- conflicted
+++ resolved
@@ -1,11 +1,6 @@
 pub mod migrate;
-<<<<<<< HEAD
-pub mod v2_0_4;
-=======
 pub mod unreleased;
-pub mod v1_1_0;
 pub mod v2_0_1;
 
 #[cfg(test)]
-mod testing_v2_0_2_to_unreleased;
->>>>>>> e82fd88d
+mod testing_v2_0_2_to_unreleased;